import React from "react";

import { ActionButton } from "@/components/custom/action-button";
import { useToast } from "@/components/ui/use-toast";
import { useConfigureProject } from "@/services/projects";
import { useProjectStore } from "@/stores/project";
<<<<<<< HEAD
=======
import { useQueryClient } from "@tanstack/react-query";
>>>>>>> 7e4bd286
import { PlayIcon } from "lucide-react";

export function ProjectConfigureProject() {
  const { projectID, jobStatus, updateProjectStatus } = useProjectStore(
    (store) => ({
      projectID: store.project.id,
      jobStatus: store.jobStatus,
      updateProjectStatus: store.updateProjectStatus,
    }),
  );

  const { toast } = useToast();

  const handleOnConfigureProjectSuccess = React.useCallback(async () => {
    updateProjectStatus("configured");
    toast({
      title: "Project configured successfully!",
      variant: "default",
    });
  }, [updateProjectStatus, toast]);

  const handleOnConfigureProjectError = React.useCallback(() => {
    toast({
      title: "Error configuring the project!",
      variant: "destructive",
    });

    updateProjectStatus("not-configured");
  }, [toast, updateProjectStatus]);

  const { mutate: configureProject, isPending: isConfiguringProject } =
    useConfigureProject({
      onSuccess: handleOnConfigureProjectSuccess,
      onError: handleOnConfigureProjectError,
    });

  const [canConfigureProject, setCanConfigureProject] = React.useState(false);

  const handleOnConfigureProject = React.useCallback(() => {
    configureProject({ project_id: projectID as string });
  }, [configureProject, projectID]);

  React.useEffect(() => {
    if (isConfiguringProject) {
      updateProjectStatus("configuring");
    }
  }, [isConfiguringProject, updateProjectStatus]);

  React.useEffect(() => {
    const values = Object.values(jobStatus);

    // It should be 2.
    if (values.length !== 2) {
      setCanConfigureProject(false);
      return;
    }

    // All them should be success
    for (const val of values) {
      if (val !== "success") {
        setCanConfigureProject(false);
        return;
      }
    }

    setCanConfigureProject(true);
  }, [jobStatus]);

  return (
    <ActionButton
      message="Configure this project"
      size="default"
      variant="default"
      icon={<PlayIcon />}
      isLoading={isConfiguringProject}
      disabled={!canConfigureProject || isConfiguringProject}
      onClick={handleOnConfigureProject}
    >
      Configure Project
    </ActionButton>
  );
}<|MERGE_RESOLUTION|>--- conflicted
+++ resolved
@@ -4,10 +4,7 @@
 import { useToast } from "@/components/ui/use-toast";
 import { useConfigureProject } from "@/services/projects";
 import { useProjectStore } from "@/stores/project";
-<<<<<<< HEAD
-=======
 import { useQueryClient } from "@tanstack/react-query";
->>>>>>> 7e4bd286
 import { PlayIcon } from "lucide-react";
 
 export function ProjectConfigureProject() {
